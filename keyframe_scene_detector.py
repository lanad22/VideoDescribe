import os
import argparse
import json
import subprocess
import glob
import shutil
<<<<<<< HEAD
import math
=======
>>>>>>> 1b4d86fe

import numpy as np
import torch
import clip
from PIL import Image

def get_video_info(video_path):
<<<<<<< HEAD
=======
    """
    Use ffprobe to get the video's FPS and total frame count.
    """
    # Get FPS
>>>>>>> 1b4d86fe
    cmd = [
        "ffprobe", "-v", "error",
        "-select_streams", "v:0",
        "-show_entries", "stream=r_frame_rate",
        "-of", "default=noprint_wrappers=1:nokey=1",
        video_path
    ]
    fps_output = subprocess.check_output(cmd).decode().strip()
    num, den = fps_output.split('/')
    fps = float(num) / float(den)
    
<<<<<<< HEAD
=======
    # Get total frame count
>>>>>>> 1b4d86fe
    cmd2 = [
        "ffprobe", "-v", "error",
        "-select_streams", "v:0",
        "-count_frames",
        "-show_entries", "stream=nb_read_frames",
        "-of", "default=noprint_wrappers=1:nokey=1",
        video_path
    ]
    total_frames_str = subprocess.check_output(cmd2).decode().strip()
<<<<<<< HEAD
    try:
        total_frames = int(total_frames_str)
    except Exception as e:
        print(f"Error parsing total frames: {e}")
        total_frames = None
    return fps, total_frames

def extract_frames_ffmpeg(video_path, output_folder, sample_rate=1):
    os.makedirs(output_folder, exist_ok=True)
    command = [
        "ffmpeg", "-i", video_path,
        "-vf", f"select='not(mod(n\\,{sample_rate}))'",
        "-vsync", "vfr",
        "-q:v", "2",
        os.path.join(output_folder, "frame_%06d.jpg")
    ]
    try:
        subprocess.run(command, check=True, stdout=subprocess.PIPE, stderr=subprocess.PIPE)
    except subprocess.CalledProcessError as e:
        print("Error extracting frames:", e.stderr.decode())
=======
    try:
        total_frames = int(total_frames_str)
    except Exception as e:
        print(f"Error parsing total frames: {e}")
        total_frames = None
    return fps, total_frames

def extract_frames_ffmpeg(video_path, output_folder, sample_rate=1):
    """
    Use ffmpeg to extract frames from the video into output_folder.
    Only every nth frame is extracted (controlled by sample_rate).
    
    Returns:
      A sorted list of frame file paths.
    """
    os.makedirs(output_folder, exist_ok=True)
    # Build the ffmpeg command. The filter selects every nth frame.
    command = [
        "ffmpeg", "-i", video_path,
        "-vf", f"select='not(mod(n\\,{sample_rate}))'",
        "-vsync", "vfr",
        os.path.join(output_folder, "frame_%06d.jpg")
    ]
    try:
        subprocess.run(command, check=True, stdout=subprocess.PIPE, stderr=subprocess.PIPE)
    except subprocess.CalledProcessError as e:
        print(f"Error extracting frames: {e.stderr.decode()}")
>>>>>>> 1b4d86fe
        return []
    
    frame_files = sorted(glob.glob(os.path.join(output_folder, "frame_*.jpg")))
    print(f"Extracted {len(frame_files)} frames to {output_folder}")
    return frame_files

<<<<<<< HEAD
def cosine_similarity(emb1, emb2):
    return torch.nn.functional.cosine_similarity(emb1, emb2).item()

def detect_keyframes_and_scene_boundaries(embeddings, keyframe_threshold, scene_boundary_threshold):
    if not embeddings:
        return [], []
    
    keyframes = [0]  # Always mark the first frame as candidate keyframe
    scene_boundaries = [0]  # And as a scene boundary
    last_scene_boundary_index = 0

    for i in range(1, len(embeddings)):
        sim_prev = cosine_similarity(embeddings[i], embeddings[i-1])
        if sim_prev < keyframe_threshold:
            keyframes.append(i)
            sim_scene = cosine_similarity(embeddings[i], embeddings[last_scene_boundary_index])
            if sim_scene < scene_boundary_threshold:
                scene_boundaries.append(i)
                last_scene_boundary_index = i

    return keyframes, scene_boundaries

def segment_video_indices(scene_boundaries, total_frames):
    segments = []
    for i in range(len(scene_boundaries) - 1):
        start = scene_boundaries[i]
        end = scene_boundaries[i+1] - 1
=======
def extract_keyframes_clip(video_path, device="cuda", sample_rate=1, similarity_threshold=0.85):
    """
    Extract keyframe indices using CLIP to detect semantic changes between frames.
    Frames are extracted using ffmpeg.
    
    Args:
      video_path (str): Path to the video file.
      device (str): Device to use for inference ('cuda' or 'cpu').
      sample_rate (int): Extract every nth frame.
      similarity_threshold (float): Cosine similarity threshold below which a frame is marked as keyframe.
    
    Returns:
      tuple: (keyframe_indices, total_frames)
        - keyframe_indices: list of original frame indices that are considered keyframes.
        - total_frames: total number of frames in the video.
    """
    print(f"Extracting keyframes using CLIP from {video_path}")
    fps, total_frames = get_video_info(video_path)
    print(f"Video FPS: {fps:.2f}, Total frames: {total_frames}")
    
    # Create a temporary folder for extracted frames.
    temp_frames_folder = os.path.join(os.path.dirname(video_path), "extracted_frames_temp")
    frame_files = extract_frames_ffmpeg(video_path, temp_frames_folder, sample_rate=sample_rate)
    if not frame_files:
        print("No frames extracted. Exiting keyframe extraction.")
        return [], total_frames

    # Load CLIP model and preprocessing pipeline.
    model, preprocess = clip.load("ViT-B/32", device=device)
    model.eval()

    keyframe_indices = []
    prev_embedding = None
    # Iterate over the extracted frames.
    for i, frame_file in enumerate(frame_files):
        try:
            image = Image.open(frame_file).convert("RGB")
        except Exception as e:
            print(f"Error opening frame {frame_file}: {e}")
            continue
        
        image_input = preprocess(image).unsqueeze(0).to(device)
        with torch.no_grad():
            embedding = model.encode_image(image_input)
            embedding = embedding / embedding.norm(dim=-1, keepdim=True)
        
        # Map the extracted frame to the original video frame index.
        # Since frames are extracted every 'sample_rate' frames, original_index = i * sample_rate.
        original_index = i * sample_rate
        
        if prev_embedding is not None:
            cosine_sim = torch.nn.functional.cosine_similarity(embedding, prev_embedding).item()
            if cosine_sim < similarity_threshold:
                keyframe_indices.append(original_index)
        else:
            # Always treat the first frame as a keyframe.
            keyframe_indices.append(original_index)
        
        prev_embedding = embedding

    print(f"Found {len(keyframe_indices)} keyframe indices out of {total_frames} frames")
    
    # Optionally, remove the temporary frames folder after processing.
    shutil.rmtree(temp_frames_folder)
    
    return keyframe_indices, total_frames

def segment_video_indices(keyframe_indices, total_frames):
    """
    Create a list of (start_frame, end_frame) pairs for each segment.
    Each segment spans from one keyframe up to the frame before the next keyframe.
    """
    segments = []
    for i in range(len(keyframe_indices) - 1):
        start = keyframe_indices[i]
        end = keyframe_indices[i+1] - 1  # End at the frame before the next keyframe.
>>>>>>> 1b4d86fe
        segments.append((start, end))
    if scene_boundaries and scene_boundaries[-1] < total_frames:
        segments.append((scene_boundaries[-1], total_frames - 1))
    print(f"Segmented video into {len(segments)} raw scenes based on scene boundaries")
    return segments

<<<<<<< HEAD
def adjust_scene_segments_target_duration(segments, fps, target_duration):
    merged_segments = []
    i = 0
    while i < len(segments):
        start, end = segments[i]
        seg_duration = (end - start + 1) / fps
        while seg_duration < target_duration and i < len(segments) - 1:
            i += 1
            next_start, next_end = segments[i]
            end = next_end
            seg_duration = (end - start + 1) / fps
        merged_segments.append((start, end))
        i += 1
    return merged_segments

def extract_video_segment_ffmpeg(video_path, start_time, end_time, output_path):
=======
def merge_short_segments(segments, fps, min_duration=10.0):
    """
    Merge adjacent segments until each segment's duration is at least min_duration seconds.
    
    Args:
      segments (list of tuples): List of (start_frame, end_frame) segments.
      fps (float): Frames per second of the video.
      min_duration (float): Minimum required duration for each segment in seconds.
    
    Returns:
      List of merged segments.
    """
    if not segments:
        return segments

    merged = []
    current_seg = segments[0]
    
    for next_seg in segments[1:]:
        current_duration = (current_seg[1] - current_seg[0] + 1) / fps
        if current_duration < min_duration:
            # Merge with the next segment.
            current_seg = (current_seg[0], next_seg[1])
        else:
            merged.append(current_seg)
            current_seg = next_seg

    # Merge the last segment if it is too short.
    current_duration = (current_seg[1] - current_seg[0] + 1) / fps
    if current_duration < min_duration and merged:
        prev_seg = merged.pop()
        current_seg = (prev_seg[0], current_seg[1])
    merged.append(current_seg)
    print(f"Merged segments into {len(merged)} segments (each at least {min_duration}s long)")
    return merged

def extract_video_segment_ffmpeg(video_path, start_time, end_time, output_path):
    """
    Use ffmpeg to extract a video segment (with audio) from the original video.
    Uses stream copy to avoid re-encoding.
    """
>>>>>>> 1b4d86fe
    duration = end_time - start_time
    command = [
        "ffmpeg", "-y",
        "-ss", str(start_time),
        "-i", video_path,
        "-t", str(duration),
        "-c", "copy",
        output_path
    ]
    try:
        subprocess.run(command, check=True, stdout=subprocess.PIPE, stderr=subprocess.PIPE)
        print(f"Extracted scene segment: {output_path}")
    except subprocess.CalledProcessError as e:
        print(f"Error extracting segment: {e.stderr.decode()}")

<<<<<<< HEAD
def process_video_folder(video_folder, sample_rate, keyframe_threshold, scene_boundary_threshold, target_duration, device="cuda"):
=======
def process_video(video_folder, target_duration, device="cuda", sample_rate=1,
                  similarity_threshold=0.85, min_duration=10.0):
    """
    Process the video using CLIP-based keyframe segmentation.
    For each scene:
      1. Determine scene boundaries based on CLIP keyframes.
      2. Merge adjacent segments that are shorter than min_duration seconds.
      3. Extract the corresponding scene (with audio) using ffmpeg.
      4. Save scene information to a JSON file.
    """
>>>>>>> 1b4d86fe
    video_id = os.path.basename(os.path.normpath(video_folder))
    video_path = os.path.join(video_folder, f"{video_id}.mp4")
    fps, total_frames = get_video_info(video_path)
    print(f"Processing video: {video_path}")
    print(f"FPS: {fps:.2f}, Total frames: {total_frames}")
    
<<<<<<< HEAD
    # Create a temporary folder for frame extraction.
    temp_folder = os.path.join(video_folder, "frames_temp")
    frame_files = extract_frames_ffmpeg(video_path, temp_folder, sample_rate=sample_rate)
    if not frame_files:
        print("No frames extracted.")
        return None

    # Load CLIP model.
    model, preprocess = clip.load("ViT-B/32", device=device)
    model.eval()

    embeddings = []
    for frame_file in frame_files:
        try:
            image = Image.open(frame_file).convert("RGB")
        except Exception as e:
            print("Error loading image:", e)
            continue
        image_input = preprocess(image).unsqueeze(0).to(device)
        with torch.no_grad():
            emb = model.encode_image(image_input)
            emb = emb / emb.norm(dim=-1, keepdim=True)
        embeddings.append(emb)
    print(f"Computed embeddings for {len(embeddings)} frames.")

    # Detect candidate keyframes and scene boundaries using fixed thresholds.
    keyframes, scene_boundaries = detect_keyframes_and_scene_boundaries(embeddings, keyframe_threshold, scene_boundary_threshold)
    print(f"Detected {len(keyframes)} candidate keyframes and {len(scene_boundaries)} scene boundaries.")

    # Save candidate keyframe and scene boundary images if requested.
    keyframes_dir = os.path.join(video_folder, "keyframes")
    os.makedirs(keyframes_dir, exist_ok=True)
    keyframe_info = []
    for idx in keyframes:
        src = frame_files[idx]
        dst = os.path.join(keyframes_dir, f"keyframe_{idx:06d}.jpg")
        shutil.copy2(src, dst)
        timestamp = idx / fps
        keyframe_info.append({
            "frame_index": idx,
            "timestamp": round(timestamp, 2),
            "image_path": os.path.join(video_folder, "keyframes", f"keyframe_{idx:06d}.jpg")
        })
    keyframes_json_path = os.path.join(keyframes_dir, "keyframe_info.json")
    with open(keyframes_json_path, "w") as f:
        json.dump(keyframe_info, f, indent=2)
    print(f"Candidate keyframe info saved to: {keyframes_json_path}")

    scene_dir = os.path.join(video_folder, "scene_boundaries")
    os.makedirs(scene_dir, exist_ok=True)
    for idx in scene_boundaries:
        src = frame_files[idx]
        dst = os.path.join(scene_dir, f"scene_boundary_{idx:06d}.jpg")
        shutil.copy2(src, dst)
    print(f"Scene boundary images saved to: {scene_dir}")

    # Remove temporary folder.
    shutil.rmtree(temp_folder)

    # Segment the video using the detected scene boundaries.
    segments = segment_video_indices(scene_boundaries, total_frames)
    
    # Optionally adjust segments towards a target duration if desired.
    if target_duration > 0:
        segments = adjust_scene_segments_target_duration(segments, fps, target_duration)
    
    print(f"Scene segmentation resulted in {len(segments)} segments before final merging check.")
    
    # ----- Merge the last scene if it is less than 5 seconds -----
    if len(segments) > 1:
        last_segment = segments[-1]
        last_duration = (last_segment[1] - last_segment[0] + 1) / fps
        if last_duration < 5.0:
            print(f"Last segment duration ({last_duration:.2f}s) is less than 5s. Merging it with the previous scene.")
            # Merge with previous segment by extending its end_frame to the last segment's end_frame.
            prev_segment = segments[-2]
            merged_segment = (prev_segment[0], last_segment[1])
            segments[-2] = merged_segment
            segments.pop()
    # ----- End merge block -----
    
    print(f"Final scene segmentation: {len(segments)} segments")

    # Create a folder to store scene segments.
    scenes_dir = os.path.join(video_folder, f"{video_id}_scenes")
    os.makedirs(scenes_dir, exist_ok=True)
=======
    # Extract keyframes using CLIP with ffmpeg-based frame extraction.
    keyframe_indices, total_frames = extract_keyframes_clip(
        video_path, device=device, sample_rate=sample_rate, similarity_threshold=similarity_threshold
    )
    if not keyframe_indices or not total_frames:
        print("Failed to extract keyframes/frames. Exiting.")
        return

    # Retrieve FPS and total duration.
    fps, _ = get_video_info(video_path)
    total_duration = total_frames / fps
    print(f"Video duration: {total_duration:.2f}s, FPS: {fps:.2f}")
    
    # Segment the video based on keyframe indices.
    segments = segment_video_indices(keyframe_indices, total_frames)
    
    # Merge segments that are shorter than the minimum required duration.
    segments = merge_short_segments(segments, fps, min_duration=min_duration)
>>>>>>> 1b4d86fe
    
    # Extract each scene using ffmpeg.
    scene_info = []
<<<<<<< HEAD
    for i, (start_frame, end_frame) in enumerate(segments):
        start_time = start_frame / fps
        # For the last scene, extract until the end of the video.
=======
    
    # Process and extract each scene.
    for i, (start_frame, end_frame) in enumerate(segments):
        start_time = start_frame / fps
        # For a clear cut, use the end_frame time directly.
>>>>>>> 1b4d86fe
        end_time = (end_frame / fps) if i < len(segments) - 1 else (total_frames / fps)
        duration = end_time - start_time
        scene_filename = f"scene_{i+1:03d}.mp4"
        scene_path = os.path.join(scenes_dir, scene_filename)
        
        print(f"\nScene {i+1}: frames {start_frame} to {end_frame}, time {start_time:.2f}s to {end_time:.2f}s (duration: {duration:.2f}s)")
<<<<<<< HEAD
=======
        
        # Extract the scene (with audio) using ffmpeg.
>>>>>>> 1b4d86fe
        extract_video_segment_ffmpeg(video_path, start_time, end_time, scene_path)
        
        scene_dict = {
            "scene_number": i + 1,
            "start_frame": start_frame,
            "end_frame": end_frame,
            "start_time": start_time,
            "end_time": end_time,
            "duration": duration,
            "scene_path": scene_path
        }
        scene_info.append(scene_dict)
    
<<<<<<< HEAD
    # Save scene segmentation info to JSON.
    scenes_json_path = os.path.join(scenes_dir, "scene_info.json")
    with open(scenes_json_path, "w") as jf:
=======
    # Save scene information to JSON.
    json_path = os.path.join(scenes_dir, "scene_info.json")
    with open(json_path, "w") as jf:
>>>>>>> 1b4d86fe
        json.dump(scene_info, jf, indent=2)
    print(f"\nScene processing complete! JSON info saved to: {scenes_json_path}")

    return keyframes, scene_boundaries, fps, total_frames

if __name__ == "__main__":
    parser = argparse.ArgumentParser(
<<<<<<< HEAD
        description="Threshold Keyframe and Scene Boundary Detection with Video Segmentation using CLIP.\n")
    parser.add_argument("video_folder", type=str, help="Path to the video folder (e.g., videos/video_id)")
    parser.add_argument("--sample_rate", type=int, default=1, help="Extract every nth frame (default: 1)")
    parser.add_argument("--keyframe_threshold", type=float, default=0.95, help="Cosine similarity threshold for candidate keyframes (default: 0.95)")
    parser.add_argument("--scene_boundary_threshold", type=float, default=0.80, help="Cosine similarity threshold for scene boundaries (default: 0.80)")
    parser.add_argument("--target_duration", type=float, default=10.0, help="Target scene duration in seconds (default: 10)")
    parser.add_argument("--device", type=str, default="cuda", help="Device to run CLIP (default: cuda)")
    args = parser.parse_args()
    
    result = process_video_folder(
        args.video_folder, 
        args.sample_rate, 
        args.keyframe_threshold, 
        args.scene_boundary_threshold, 
        args.target_duration, 
        device=args.device
    )
=======
        description="Detect scenes from a video using CLIP-based keyframe segmentation with ffmpeg frame extraction, "
                    "merge scenes shorter than a minimum duration (default: 10s), extract original segments (with audio), "
                    "and save scene information to a JSON file."
    )
    parser.add_argument("video_folder", type=str,
                        help="Path to the video folder (e.g., videos/video_id). The video file must be named video_id.mp4")
    parser.add_argument("--target_duration", type=float, default=10.0,
                        help="Desired duration (in seconds) for each scene (used for grouping, default: 10s)")
    parser.add_argument("--device", type=str, default="cuda",
                        help="Device to run processing (default: cuda)")
    parser.add_argument("--sample_rate", type=int, default=1,
                        help="Extract every nth frame for keyframe detection (default: 1, i.e., every frame)")
    parser.add_argument("--similarity_threshold", type=float, default=0.90,
                        help="Cosine similarity threshold for keyframe detection (default: 0.90)")
    parser.add_argument("--min_duration", type=float, default=10.0,
                        help="Minimum duration (in seconds) for each scene (default: 10s)")
    
    args = parser.parse_args()
    process_video(args.video_folder, args.target_duration, args.device,
                  args.sample_rate, args.similarity_threshold, args.min_duration)
>>>>>>> 1b4d86fe
<|MERGE_RESOLUTION|>--- conflicted
+++ resolved
@@ -2,278 +2,79 @@
 import argparse
 import json
 import subprocess
-import glob
-import shutil
-<<<<<<< HEAD
-import math
-=======
->>>>>>> 1b4d86fe
+import numpy as np
+import cv2
+from decord import VideoReader, cpu
 
-import numpy as np
-import torch
-import clip
-from PIL import Image
-
-def get_video_info(video_path):
-<<<<<<< HEAD
-=======
+def extract_keyframes(video_path):
     """
-    Use ffprobe to get the video's FPS and total frame count.
+    Extract only keyframe indices from the video using decord.
     """
-    # Get FPS
->>>>>>> 1b4d86fe
-    cmd = [
-        "ffprobe", "-v", "error",
-        "-select_streams", "v:0",
-        "-show_entries", "stream=r_frame_rate",
-        "-of", "default=noprint_wrappers=1:nokey=1",
-        video_path
-    ]
-    fps_output = subprocess.check_output(cmd).decode().strip()
-    num, den = fps_output.split('/')
-    fps = float(num) / float(den)
-    
-<<<<<<< HEAD
-=======
-    # Get total frame count
->>>>>>> 1b4d86fe
-    cmd2 = [
-        "ffprobe", "-v", "error",
-        "-select_streams", "v:0",
-        "-count_frames",
-        "-show_entries", "stream=nb_read_frames",
-        "-of", "default=noprint_wrappers=1:nokey=1",
-        video_path
-    ]
-    total_frames_str = subprocess.check_output(cmd2).decode().strip()
-<<<<<<< HEAD
+    print(f"Extracting keyframes from {video_path}")
     try:
-        total_frames = int(total_frames_str)
+        # Single-threaded decoding to resolve the packet sending error
+        vr = VideoReader(video_path, ctx=cpu(0), num_threads=1)
+        total_frames = len(vr)
+        print(f"Total frames: {total_frames} frames")
+        
+        # Get keyframe indices - the only thing we actually need
+        keyframe_indices = vr.get_key_indices()
+        print(f"Found {len(keyframe_indices)} keyframe indices")
+        
+        return keyframe_indices, total_frames
     except Exception as e:
-        print(f"Error parsing total frames: {e}")
-        total_frames = None
-    return fps, total_frames
-
-def extract_frames_ffmpeg(video_path, output_folder, sample_rate=1):
-    os.makedirs(output_folder, exist_ok=True)
-    command = [
-        "ffmpeg", "-i", video_path,
-        "-vf", f"select='not(mod(n\\,{sample_rate}))'",
-        "-vsync", "vfr",
-        "-q:v", "2",
-        os.path.join(output_folder, "frame_%06d.jpg")
-    ]
-    try:
-        subprocess.run(command, check=True, stdout=subprocess.PIPE, stderr=subprocess.PIPE)
-    except subprocess.CalledProcessError as e:
-        print("Error extracting frames:", e.stderr.decode())
-=======
-    try:
-        total_frames = int(total_frames_str)
-    except Exception as e:
-        print(f"Error parsing total frames: {e}")
-        total_frames = None
-    return fps, total_frames
-
-def extract_frames_ffmpeg(video_path, output_folder, sample_rate=1):
-    """
-    Use ffmpeg to extract frames from the video into output_folder.
-    Only every nth frame is extracted (controlled by sample_rate).
-    
-    Returns:
-      A sorted list of frame file paths.
-    """
-    os.makedirs(output_folder, exist_ok=True)
-    # Build the ffmpeg command. The filter selects every nth frame.
-    command = [
-        "ffmpeg", "-i", video_path,
-        "-vf", f"select='not(mod(n\\,{sample_rate}))'",
-        "-vsync", "vfr",
-        os.path.join(output_folder, "frame_%06d.jpg")
-    ]
-    try:
-        subprocess.run(command, check=True, stdout=subprocess.PIPE, stderr=subprocess.PIPE)
-    except subprocess.CalledProcessError as e:
-        print(f"Error extracting frames: {e.stderr.decode()}")
->>>>>>> 1b4d86fe
-        return []
-    
-    frame_files = sorted(glob.glob(os.path.join(output_folder, "frame_*.jpg")))
-    print(f"Extracted {len(frame_files)} frames to {output_folder}")
-    return frame_files
-
-<<<<<<< HEAD
-def cosine_similarity(emb1, emb2):
-    return torch.nn.functional.cosine_similarity(emb1, emb2).item()
-
-def detect_keyframes_and_scene_boundaries(embeddings, keyframe_threshold, scene_boundary_threshold):
-    if not embeddings:
-        return [], []
-    
-    keyframes = [0]  # Always mark the first frame as candidate keyframe
-    scene_boundaries = [0]  # And as a scene boundary
-    last_scene_boundary_index = 0
-
-    for i in range(1, len(embeddings)):
-        sim_prev = cosine_similarity(embeddings[i], embeddings[i-1])
-        if sim_prev < keyframe_threshold:
-            keyframes.append(i)
-            sim_scene = cosine_similarity(embeddings[i], embeddings[last_scene_boundary_index])
-            if sim_scene < scene_boundary_threshold:
-                scene_boundaries.append(i)
-                last_scene_boundary_index = i
-
-    return keyframes, scene_boundaries
-
-def segment_video_indices(scene_boundaries, total_frames):
-    segments = []
-    for i in range(len(scene_boundaries) - 1):
-        start = scene_boundaries[i]
-        end = scene_boundaries[i+1] - 1
-=======
-def extract_keyframes_clip(video_path, device="cuda", sample_rate=1, similarity_threshold=0.85):
-    """
-    Extract keyframe indices using CLIP to detect semantic changes between frames.
-    Frames are extracted using ffmpeg.
-    
-    Args:
-      video_path (str): Path to the video file.
-      device (str): Device to use for inference ('cuda' or 'cpu').
-      sample_rate (int): Extract every nth frame.
-      similarity_threshold (float): Cosine similarity threshold below which a frame is marked as keyframe.
-    
-    Returns:
-      tuple: (keyframe_indices, total_frames)
-        - keyframe_indices: list of original frame indices that are considered keyframes.
-        - total_frames: total number of frames in the video.
-    """
-    print(f"Extracting keyframes using CLIP from {video_path}")
-    fps, total_frames = get_video_info(video_path)
-    print(f"Video FPS: {fps:.2f}, Total frames: {total_frames}")
-    
-    # Create a temporary folder for extracted frames.
-    temp_frames_folder = os.path.join(os.path.dirname(video_path), "extracted_frames_temp")
-    frame_files = extract_frames_ffmpeg(video_path, temp_frames_folder, sample_rate=sample_rate)
-    if not frame_files:
-        print("No frames extracted. Exiting keyframe extraction.")
-        return [], total_frames
-
-    # Load CLIP model and preprocessing pipeline.
-    model, preprocess = clip.load("ViT-B/32", device=device)
-    model.eval()
-
-    keyframe_indices = []
-    prev_embedding = None
-    # Iterate over the extracted frames.
-    for i, frame_file in enumerate(frame_files):
-        try:
-            image = Image.open(frame_file).convert("RGB")
-        except Exception as e:
-            print(f"Error opening frame {frame_file}: {e}")
-            continue
-        
-        image_input = preprocess(image).unsqueeze(0).to(device)
-        with torch.no_grad():
-            embedding = model.encode_image(image_input)
-            embedding = embedding / embedding.norm(dim=-1, keepdim=True)
-        
-        # Map the extracted frame to the original video frame index.
-        # Since frames are extracted every 'sample_rate' frames, original_index = i * sample_rate.
-        original_index = i * sample_rate
-        
-        if prev_embedding is not None:
-            cosine_sim = torch.nn.functional.cosine_similarity(embedding, prev_embedding).item()
-            if cosine_sim < similarity_threshold:
-                keyframe_indices.append(original_index)
-        else:
-            # Always treat the first frame as a keyframe.
-            keyframe_indices.append(original_index)
-        
-        prev_embedding = embedding
-
-    print(f"Found {len(keyframe_indices)} keyframe indices out of {total_frames} frames")
-    
-    # Optionally, remove the temporary frames folder after processing.
-    shutil.rmtree(temp_frames_folder)
-    
-    return keyframe_indices, total_frames
+        print(f"Error extracting keyframes: {str(e)}")
+        return [], 0
 
 def segment_video_indices(keyframe_indices, total_frames):
     """
     Create a list of (start_frame, end_frame) pairs for each segment.
-    Each segment spans from one keyframe up to the frame before the next keyframe.
+    Each segment goes from one keyframe to one frame before the next.
     """
     segments = []
     for i in range(len(keyframe_indices) - 1):
         start = keyframe_indices[i]
-        end = keyframe_indices[i+1] - 1  # End at the frame before the next keyframe.
->>>>>>> 1b4d86fe
+        end = keyframe_indices[i+1] - 1  # end at the frame before next keyframe
         segments.append((start, end))
     if scene_boundaries and scene_boundaries[-1] < total_frames:
         segments.append((scene_boundaries[-1], total_frames - 1))
     print(f"Segmented video into {len(segments)} raw scenes based on scene boundaries")
     return segments
 
-<<<<<<< HEAD
-def adjust_scene_segments_target_duration(segments, fps, target_duration):
-    merged_segments = []
+def combine_segments(segments, group_size, target_duration, fps):
+    combined = []
+    num_segments = len(segments)
     i = 0
-    while i < len(segments):
-        start, end = segments[i]
-        seg_duration = (end - start + 1) / fps
-        while seg_duration < target_duration and i < len(segments) - 1:
-            i += 1
-            next_start, next_end = segments[i]
-            end = next_end
-            seg_duration = (end - start + 1) / fps
-        merged_segments.append((start, end))
-        i += 1
-    return merged_segments
-
-def extract_video_segment_ffmpeg(video_path, start_time, end_time, output_path):
-=======
-def merge_short_segments(segments, fps, min_duration=10.0):
-    """
-    Merge adjacent segments until each segment's duration is at least min_duration seconds.
-    
-    Args:
-      segments (list of tuples): List of (start_frame, end_frame) segments.
-      fps (float): Frames per second of the video.
-      min_duration (float): Minimum required duration for each segment in seconds.
-    
-    Returns:
-      List of merged segments.
-    """
-    if not segments:
-        return segments
-
-    merged = []
-    current_seg = segments[0]
-    
-    for next_seg in segments[1:]:
-        current_duration = (current_seg[1] - current_seg[0] + 1) / fps
-        if current_duration < min_duration:
-            # Merge with the next segment.
-            current_seg = (current_seg[0], next_seg[1])
+    while i < num_segments:
+        # For the last group, which may not be full:
+        if i + group_size >= num_segments:
+            group = segments[i:num_segments]
+            start = group[0][0]
+            end = group[-1][1]
+            duration = (end - start + 1) / fps  # calculate duration in seconds
+            # If the duration is too short and we already have a previous group, merge them.
+            if duration < 0.5 * target_duration and combined:
+                prev_start, prev_end = combined.pop()
+                new_start = prev_start
+                new_end = end
+                combined.append((new_start, new_end))
+            else:
+                combined.append((start, end))
+            break
         else:
-            merged.append(current_seg)
-            current_seg = next_seg
-
-    # Merge the last segment if it is too short.
-    current_duration = (current_seg[1] - current_seg[0] + 1) / fps
-    if current_duration < min_duration and merged:
-        prev_seg = merged.pop()
-        current_seg = (prev_seg[0], current_seg[1])
-    merged.append(current_seg)
-    print(f"Merged segments into {len(merged)} segments (each at least {min_duration}s long)")
-    return merged
+            group = segments[i:i+group_size]
+            start = group[0][0]
+            end = group[-1][1]
+            combined.append((start, end))
+            i += group_size
+    print(f"Combined segments into {len(combined)} segments using group size {group_size}")
+    return combined
 
 def extract_video_segment_ffmpeg(video_path, start_time, end_time, output_path):
     """
-    Use ffmpeg to extract a video segment (with audio) from the original video.
+    Use ffmpeg to extract a segment from the original video (with audio).
     Uses stream copy to avoid re-encoding.
     """
->>>>>>> 1b4d86fe
     duration = end_time - start_time
     command = [
         "ffmpeg", "-y",
@@ -289,158 +90,64 @@
     except subprocess.CalledProcessError as e:
         print(f"Error extracting segment: {e.stderr.decode()}")
 
-<<<<<<< HEAD
-def process_video_folder(video_folder, sample_rate, keyframe_threshold, scene_boundary_threshold, target_duration, device="cuda"):
-=======
-def process_video(video_folder, target_duration, device="cuda", sample_rate=1,
-                  similarity_threshold=0.85, min_duration=10.0):
+def process_video(video_folder, target_duration, device="cuda"):
     """
-    Process the video using CLIP-based keyframe segmentation.
+    Process the video using keyframe-based segmentation to define scenes.
     For each scene:
-      1. Determine scene boundaries based on CLIP keyframes.
-      2. Merge adjacent segments that are shorter than min_duration seconds.
-      3. Extract the corresponding scene (with audio) using ffmpeg.
-      4. Save scene information to a JSON file.
+      1. Determine scene boundaries (via keyframe segmentation, optionally combined to ~target_duration seconds).
+      2. Extract the original scene (with audio) using ffmpeg.
+      3. If a captions JSON file exists, match overlapping captions.
+      4. Save scene information (including boundaries, file paths, and captions) to a JSON file.
     """
->>>>>>> 1b4d86fe
     video_id = os.path.basename(os.path.normpath(video_folder))
     video_path = os.path.join(video_folder, f"{video_id}.mp4")
     fps, total_frames = get_video_info(video_path)
     print(f"Processing video: {video_path}")
-    print(f"FPS: {fps:.2f}, Total frames: {total_frames}")
     
-<<<<<<< HEAD
-    # Create a temporary folder for frame extraction.
-    temp_folder = os.path.join(video_folder, "frames_temp")
-    frame_files = extract_frames_ffmpeg(video_path, temp_folder, sample_rate=sample_rate)
-    if not frame_files:
-        print("No frames extracted.")
-        return None
-
-    # Load CLIP model.
-    model, preprocess = clip.load("ViT-B/32", device=device)
-    model.eval()
-
-    embeddings = []
-    for frame_file in frame_files:
-        try:
-            image = Image.open(frame_file).convert("RGB")
-        except Exception as e:
-            print("Error loading image:", e)
-            continue
-        image_input = preprocess(image).unsqueeze(0).to(device)
-        with torch.no_grad():
-            emb = model.encode_image(image_input)
-            emb = emb / emb.norm(dim=-1, keepdim=True)
-        embeddings.append(emb)
-    print(f"Computed embeddings for {len(embeddings)} frames.")
-
-    # Detect candidate keyframes and scene boundaries using fixed thresholds.
-    keyframes, scene_boundaries = detect_keyframes_and_scene_boundaries(embeddings, keyframe_threshold, scene_boundary_threshold)
-    print(f"Detected {len(keyframes)} candidate keyframes and {len(scene_boundaries)} scene boundaries.")
-
-    # Save candidate keyframe and scene boundary images if requested.
-    keyframes_dir = os.path.join(video_folder, "keyframes")
-    os.makedirs(keyframes_dir, exist_ok=True)
-    keyframe_info = []
-    for idx in keyframes:
-        src = frame_files[idx]
-        dst = os.path.join(keyframes_dir, f"keyframe_{idx:06d}.jpg")
-        shutil.copy2(src, dst)
-        timestamp = idx / fps
-        keyframe_info.append({
-            "frame_index": idx,
-            "timestamp": round(timestamp, 2),
-            "image_path": os.path.join(video_folder, "keyframes", f"keyframe_{idx:06d}.jpg")
-        })
-    keyframes_json_path = os.path.join(keyframes_dir, "keyframe_info.json")
-    with open(keyframes_json_path, "w") as f:
-        json.dump(keyframe_info, f, indent=2)
-    print(f"Candidate keyframe info saved to: {keyframes_json_path}")
-
-    scene_dir = os.path.join(video_folder, "scene_boundaries")
-    os.makedirs(scene_dir, exist_ok=True)
-    for idx in scene_boundaries:
-        src = frame_files[idx]
-        dst = os.path.join(scene_dir, f"scene_boundary_{idx:06d}.jpg")
-        shutil.copy2(src, dst)
-    print(f"Scene boundary images saved to: {scene_dir}")
-
-    # Remove temporary folder.
-    shutil.rmtree(temp_folder)
-
-    # Segment the video using the detected scene boundaries.
-    segments = segment_video_indices(scene_boundaries, total_frames)
-    
-    # Optionally adjust segments towards a target duration if desired.
-    if target_duration > 0:
-        segments = adjust_scene_segments_target_duration(segments, fps, target_duration)
-    
-    print(f"Scene segmentation resulted in {len(segments)} segments before final merging check.")
-    
-    # ----- Merge the last scene if it is less than 5 seconds -----
-    if len(segments) > 1:
-        last_segment = segments[-1]
-        last_duration = (last_segment[1] - last_segment[0] + 1) / fps
-        if last_duration < 5.0:
-            print(f"Last segment duration ({last_duration:.2f}s) is less than 5s. Merging it with the previous scene.")
-            # Merge with previous segment by extending its end_frame to the last segment's end_frame.
-            prev_segment = segments[-2]
-            merged_segment = (prev_segment[0], last_segment[1])
-            segments[-2] = merged_segment
-            segments.pop()
-    # ----- End merge block -----
-    
-    print(f"Final scene segmentation: {len(segments)} segments")
-
-    # Create a folder to store scene segments.
-    scenes_dir = os.path.join(video_folder, f"{video_id}_scenes")
-    os.makedirs(scenes_dir, exist_ok=True)
-=======
-    # Extract keyframes using CLIP with ffmpeg-based frame extraction.
-    keyframe_indices, total_frames = extract_keyframes_clip(
-        video_path, device=device, sample_rate=sample_rate, similarity_threshold=similarity_threshold
-    )
+    # Extract keyframes and all frames
+    keyframe_indices, total_frames = extract_keyframes(video_path)
     if not keyframe_indices or not total_frames:
         print("Failed to extract keyframes/frames. Exiting.")
         return
-
-    # Retrieve FPS and total duration.
-    fps, _ = get_video_info(video_path)
-    total_duration = total_frames / fps
-    print(f"Video duration: {total_duration:.2f}s, FPS: {fps:.2f}")
     
-    # Segment the video based on keyframe indices.
+    # Get FPS and total duration
+    try:
+        vr_temp = VideoReader(video_path, ctx=cpu(0))
+        fps = vr_temp.get_avg_fps()
+        total_duration = total_frames / fps
+        print(f"Video duration: {total_duration:.2f}s, FPS: {fps:.2f}")
+    except Exception as e:
+        print(f"Error computing video duration: {str(e)}")
+        fps = 30.0
+        total_duration = total_frames / fps
+    
+    # Segment the video using keyframe indices
     segments = segment_video_indices(keyframe_indices, total_frames)
     
-    # Merge segments that are shorter than the minimum required duration.
-    segments = merge_short_segments(segments, fps, min_duration=min_duration)
->>>>>>> 1b4d86fe
+    # Compute average segment duration and determine group size to reach ~target_duration seconds
+    if segments:
+        avg_seg_duration = total_duration / len(segments)
+        group_size = max(1, int(round(target_duration / avg_seg_duration)))
+        print(f"Average segment duration: {avg_seg_duration:.2f}s, grouping segments with group size: {group_size}")
+    else:
+        group_size = 1
     
-    # Extract each scene using ffmpeg.
+    if group_size > 1:
+        segments = combine_segments(segments, group_size, target_duration, fps)
+    
     scene_info = []
-<<<<<<< HEAD
+    
+    # Process each scene
     for i, (start_frame, end_frame) in enumerate(segments):
         start_time = start_frame / fps
-        # For the last scene, extract until the end of the video.
-=======
-    
-    # Process and extract each scene.
-    for i, (start_frame, end_frame) in enumerate(segments):
-        start_time = start_frame / fps
-        # For a clear cut, use the end_frame time directly.
->>>>>>> 1b4d86fe
-        end_time = (end_frame / fps) if i < len(segments) - 1 else (total_frames / fps)
+        end_time = (end_frame + 1) / fps  # include last frame
         duration = end_time - start_time
         scene_filename = f"scene_{i+1:03d}.mp4"
         scene_path = os.path.join(scenes_dir, scene_filename)
         
         print(f"\nScene {i+1}: frames {start_frame} to {end_frame}, time {start_time:.2f}s to {end_time:.2f}s (duration: {duration:.2f}s)")
-<<<<<<< HEAD
-=======
         
-        # Extract the scene (with audio) using ffmpeg.
->>>>>>> 1b4d86fe
+        # Extract original scene (with audio)
         extract_video_segment_ffmpeg(video_path, start_time, end_time, scene_path)
         
         scene_dict = {
@@ -454,15 +161,9 @@
         }
         scene_info.append(scene_dict)
     
-<<<<<<< HEAD
-    # Save scene segmentation info to JSON.
-    scenes_json_path = os.path.join(scenes_dir, "scene_info.json")
-    with open(scenes_json_path, "w") as jf:
-=======
-    # Save scene information to JSON.
+    # Save scene information to JSON
     json_path = os.path.join(scenes_dir, "scene_info.json")
     with open(json_path, "w") as jf:
->>>>>>> 1b4d86fe
         json.dump(scene_info, jf, indent=2)
     print(f"\nScene processing complete! JSON info saved to: {scenes_json_path}")
 
@@ -470,43 +171,15 @@
 
 if __name__ == "__main__":
     parser = argparse.ArgumentParser(
-<<<<<<< HEAD
-        description="Threshold Keyframe and Scene Boundary Detection with Video Segmentation using CLIP.\n")
-    parser.add_argument("video_folder", type=str, help="Path to the video folder (e.g., videos/video_id)")
-    parser.add_argument("--sample_rate", type=int, default=1, help="Extract every nth frame (default: 1)")
-    parser.add_argument("--keyframe_threshold", type=float, default=0.95, help="Cosine similarity threshold for candidate keyframes (default: 0.95)")
-    parser.add_argument("--scene_boundary_threshold", type=float, default=0.80, help="Cosine similarity threshold for scene boundaries (default: 0.80)")
-    parser.add_argument("--target_duration", type=float, default=10.0, help="Target scene duration in seconds (default: 10)")
-    parser.add_argument("--device", type=str, default="cuda", help="Device to run CLIP (default: cuda)")
-    args = parser.parse_args()
-    
-    result = process_video_folder(
-        args.video_folder, 
-        args.sample_rate, 
-        args.keyframe_threshold, 
-        args.scene_boundary_threshold, 
-        args.target_duration, 
-        device=args.device
-    )
-=======
-        description="Detect scenes from a video using CLIP-based keyframe segmentation with ffmpeg frame extraction, "
-                    "merge scenes shorter than a minimum duration (default: 10s), extract original segments (with audio), "
-                    "and save scene information to a JSON file."
+        description="Detect scenes from a video using keyframe segmentation, extract original segments (with audio), "
+                    "and save scene information (including captions if available) to a JSON file."
     )
     parser.add_argument("video_folder", type=str,
                         help="Path to the video folder (e.g., videos/video_id). The video file must be named video_id.mp4")
-    parser.add_argument("--target_duration", type=float, default=10.0,
-                        help="Desired duration (in seconds) for each scene (used for grouping, default: 10s)")
+    parser.add_argument("--target_duration", type=float, default=20.0,
+                        help="Desired duration (in seconds) for each scene (default: 20s)")
     parser.add_argument("--device", type=str, default="cuda",
                         help="Device to run processing (default: cuda)")
-    parser.add_argument("--sample_rate", type=int, default=1,
-                        help="Extract every nth frame for keyframe detection (default: 1, i.e., every frame)")
-    parser.add_argument("--similarity_threshold", type=float, default=0.90,
-                        help="Cosine similarity threshold for keyframe detection (default: 0.90)")
-    parser.add_argument("--min_duration", type=float, default=10.0,
-                        help="Minimum duration (in seconds) for each scene (default: 10s)")
     
     args = parser.parse_args()
-    process_video(args.video_folder, args.target_duration, args.device,
-                  args.sample_rate, args.similarity_threshold, args.min_duration)
->>>>>>> 1b4d86fe
+    process_video(args.video_folder, args.target_duration, args.device)